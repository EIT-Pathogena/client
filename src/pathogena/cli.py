--- conflicted
+++ resolved
@@ -267,15 +267,7 @@
 def query_raw(samples: str, *, host: str | None = None) -> None:
     """Fetch metadata for one or more SAMPLES in JSON format.
 
-<<<<<<< HEAD
-    The provided SAMPLES should be a comma-separated list of GUIDs, or path to a mapping CSV.
-
-    Args:
-        samples (str): Comma-separated list of GUIDs, or a path to a mapping CSV.
-        host (str | None): The host server.
-=======
     SAMPLES should be command separated list of GUIDs or path to mapping CSV.
->>>>>>> b42f7744
     """
     host = lib.get_host(host)
     if util.validate_guids(util.parse_comma_separated_string(samples)):
