--- conflicted
+++ resolved
@@ -263,169 +263,6 @@
             response.status_code,
         ) from e
 
-
-<<<<<<< HEAD
-=======
-def get_file_data_from_resolved_path(reads_resolved_path: Path | None):
-    """Get the file name, content type, and Path object based on a resolved file path.
-
-    Args:
-        reads_resolved_path (Path | None): Path to the file to inspect.
-
-    Returns:
-        tuple[str, str, Path | None]:
-            name: The file's name, or an empty string if the path is None or doesn't exist.
-            content_type: "application/gzip" if the file suffix is 'gzip' or 'gz'; otherwise "text/plain".
-            resolved_path: The Path object if the file exists; otherwise None.
-    """
-    if reads_resolved_path is None or not reads_resolved_path.exists():
-        return "", "text/plain", None
-
-    return (
-        reads_resolved_path.name,
-        "application/gzip"
-        if reads_resolved_path.suffix in ("gzip", "gz")
-        else "text/plain",
-        reads_resolved_path,
-    )
-
-
-def prepare_files(
-    batch_pk: str,
-    samples: list[UploadSample],
-    api_client: UploadAPIClient,
-) -> PreparedFiles:
-    """Prepares multiple files for upload.
-
-    This function starts the upload session, checks the upload status of the current
-    sample and if it has not already been uploaded or partially uploaded prepares
-    the sample from scratch.
-
-    Args:
-        batch_pk (str): The ID of the batch.
-        samples (list[UploadSample]): List of samples to prepare the files for.
-        api_client (UploadAPIClient): Instance of the APIClient class.
-
-    Returns:
-        PreparedFiles: Prepared file metadata, upload session information, and session data.
-    """
-    selected_files = []
-
-    # create file metadata depending on if illumina or ont
-    files: list[SampleFileMetadata] = []
-    for sample in samples:
-        if sample.is_illumina():
-            file1_name, file1_content_type, file1_resolved_path = (
-                get_file_data_from_resolved_path(sample.reads_1_resolved_path)
-            )
-            file2_name, file2_content_type, file2_resolved_path = (
-                get_file_data_from_resolved_path(sample.reads_2_resolved_path)
-            )
-            files.append(
-                {
-                    "name": file1_name,
-                    "size": sample.file1_size,
-                    "control": sample.control.upper(),
-                    "content_type": file1_content_type,
-                    "specimen_organism": sample.specimen_organism,
-                    "resolved_path": file1_resolved_path,
-                }
-            )
-            files.append(
-                {
-                    "name": file2_name,
-                    "size": sample.file2_size,
-                    "control": sample.control.upper(),
-                    "content_type": file2_content_type,
-                    "specimen_organism": sample.specimen_organism,
-                    "resolved_path": file2_resolved_path,
-                }
-            )
-        else:
-            file1_name, file1_content_type, file1_resolved_path = (
-                get_file_data_from_resolved_path(sample.reads_1_resolved_path)
-            )
-            files.append(
-                {
-                    "name": file1_name,
-                    "size": sample.file1_size,
-                    "control": sample.control.upper(),
-                    "content_type": file1_content_type,
-                    "specimen_organism": sample.specimen_organism,
-                    "resolved_path": file1_resolved_path,
-                }
-            )
-
-    # create payload for starting upload session from sample metadata
-    files_to_upload = []
-    for file in files:
-        file_payload = {
-            "original_file_name": file.get("name"),
-            "file_size_in_kb": file.get("size"),
-        }
-
-        if file.get("specimen_organism"):
-            file_payload["specimen_organism"] = file.get("specimen_organism")
-
-        files_to_upload.append(file_payload)
-
-    form_details = {
-        "files_to_upload": files_to_upload,
-        "specimen_organism": files[0].get("specimen_organism"),
-    }
-
-    try:
-        session_response = api_client.batches_samples_start_upload_session_create(
-            batch_pk=batch_pk, data=form_details
-        )
-    except APIError as e:
-        raise APIError(
-            f"Error starting session: {str(e)}",
-            e.status_code,
-        ) from e
-
-    if not session_response["upload_session"]:
-        # Log if the upload session could not be resumed
-        logging.exception(
-            "Upload session cannot be resumed. Please create a new batch."
-        )
-        raise APIError(
-            "No upload session returned by the API.", codes.INTERNAL_SERVER_ERROR
-        )
-
-    upload_session = session_response["upload_session"]
-    sample_summaries = session_response["sample_summaries"]
-
-    # assume order is consistent and map out the sample summaries to the files
-    # ie. illumina samples have two files and ont samples have one
-    per_file_sample_summaries = (
-        [item for item in sample_summaries for _ in range(2)]
-        if len(sample_summaries) * 2 == len(files_to_upload)
-        else sample_summaries
-    )
-
-    for idx, file_metadata in enumerate(files):
-        sample_id = per_file_sample_summaries[idx].get("sample_id")
-
-        file_ready = prepare_file(
-            resolved_path=file_metadata["resolved_path"],
-            file_metadata=file_metadata,
-            batch_pk=batch_pk,
-            upload_session=upload_session,
-            sample_id=sample_id,
-            api_client=api_client,
-        )
-        if file_ready:
-            selected_files.append(file_ready)
-
-    return {
-        "files": selected_files,
-        "uploadSession": upload_session,
-        "uploadSessionData": session_response,
-    }
-
-
->>>>>>> 973464f3
 # upload_all chunks of a file
 def upload_chunks(
     upload_data: UploadData,
@@ -542,151 +379,6 @@
             )
             break
 
-
-<<<<<<< HEAD
-=======
-def upload_files(
-    upload_data: UploadData,
-    prepared_files: PreparedFiles,
-    api_client: UploadAPIClient,
-) -> None:
-    """Uploads files in chunks and manages the upload process.
-
-    This function first prepares the files for upload, then uploads them in chunks
-    using a thread pool executor for concurrent uploads. It finishes by ending the
-    upload session.
-
-    Args:
-        upload_data (UploadData): An object containing the upload configuration,
-            including the batch ID, access token, environment, and file details.
-        prepared_files (PreparedFiles): Set of files together with all the metadata needed for upload.
-        api_client (UploadAPIClient): Instance of the APIClient class.
-
-    Returns:
-        None
-    """
-    file_status = {}
-
-    # load in prepared files
-    file_preparation = prepared_files
-
-    # If prepare_files returned None, log and return
-    if file_preparation is None:
-        logging.error("Failed to prepare files: no data returned.")
-        return
-
-    # handle any errors during preparation
-    error_keys = [k for k in file_preparation if "API error occurred" in k]
-    if error_keys:
-        error_msg_key = error_keys[0]
-        logging.error(f"Error preparing files: {file_preparation[error_msg_key]}")
-        return
-
-    if "files" not in file_preparation:
-        logging.error("Unexpected response from prepare_files: 'files' key missing.")
-        return
-
-    # files have been sucessfully prepared, extract the prepared file list
-    selected_files = file_preparation["files"]
-
-    # upload the file chunks
-    with ThreadPoolExecutor(max_workers=upload_data.max_concurrent_chunks) as executor:
-        futures = []
-        for file in selected_files:
-            future = executor.submit(upload_chunks, upload_data, file, file_status)
-            futures.append(future)
-
-        for future in as_completed(futures):
-            try:
-                future.result()
-            except Exception as e:
-                logging.error(f"Error uploading file: {e}")
-
-    # end the upload session
-    end_session = api_client.batches_samples_end_upload_session_create(
-        upload_data.batch_pk, upload_data.upload_session
-    )
-
-    if end_session.status_code != 200:
-        logging.error(f"Failed to end upload session for batch {upload_data.batch_pk}.")
-    else:
-        logging.info(f"All uploads complete.")
-
-
-def prepare_file(
-    resolved_path: Path | None,
-    file_metadata: SampleFileMetadata,
-    batch_pk: str,
-    upload_session: int,
-    sample_id: str,
-    api_client: UploadAPIClient,
-    chunk_size: int = DEFAULT_CHUNK_SIZE,
-) -> dict[str, Any]:
-    """Prepares a file for uploading by sending metadata to initialize the process.
-
-    Args:
-        resolved_path (Path): Resolved path of the file.
-        file_metadata (Any): A file object with attributes `name`, `size`, `content_type` and `specimen_oragnism`.
-        batch_pk (str): The batch ID associated with the file.
-        upload_session (int): The current upload session ID.
-        sample_id (str): The ID of the sample that the file will be associated with.
-        chunk_size (int): Size of each file chunk in bytes.
-        api_client (UploadAPIClient): Instance of the APIClient class.
-
-    Returns:
-        dict[str, Any]: File metadata ready for upload or error details.
-    """
-    if resolved_path is None:
-        return {
-            "error": "Could not find any read file data for sample",
-            "status code": 500,
-            "upload_session": upload_session,
-        }
-
-    with resolved_path.open("rb") as file:
-        file_data = file.read()
-
-    original_file_name = file_metadata["name"]
-    total_chunks = math.ceil(sys.getsizeof(file_data) / chunk_size)
-    content_type = file_metadata["content_type"]
-
-    form_data = {
-        "original_file_name": original_file_name,
-        "total_chunks": total_chunks,
-        "content_type": content_type,
-        "sample_id": sample_id,
-    }
-
-    try:
-        start_file_upload_response = api_client.batches_uploads_start_file_upload(
-            batch_pk=batch_pk, data=form_data
-        )
-        start_file_upload_json = start_file_upload_response.json()
-        if start_file_upload_response.status_code == 200:
-            file_ready = {
-                "file": file_metadata,
-                "upload_id": start_file_upload_json.get("upload_id"),
-                "batch_id": batch_pk,
-                "sample_id": start_file_upload_json.get("sample_id"),
-                "sample_file_id": start_file_upload_json.get("sample_file_id"),
-                "total_chunks": total_chunks,
-                "upload_session": upload_session,
-                "file_data": file_data,
-            }
-            return file_ready
-        else:
-            # Include the upload session in the error response
-            start_file_upload_json["upload_session"] = upload_session
-            return start_file_upload_json
-    except APIError as e:
-        return {
-            "error": str(e),
-            "status code": e.status_code,
-            "upload_session": upload_session,
-        }
-
-
->>>>>>> 973464f3
 @retry(wait=wait_random_exponential(multiplier=2, max=60), stop=stop_after_attempt(10))
 def upload_chunk(
     batch_pk: int,
