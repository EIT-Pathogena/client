from datetime import datetime, date
import json as json_
<<<<<<< HEAD
=======
from getpass import getpass
from os import environ
>>>>>>> f02c48b2
from pathlib import Path
import sys

import click

from gpas import lib, util
from gpas.create_upload_csv import build_upload_csv, UploadData


@click.group(name="GPAS", context_settings={"help_option_names": ["-h", "--help"]})
@click.version_option()
<<<<<<< HEAD
@click.help_option("-h", "--help")
@click.option(
    "--debug", is_flag=True, default=False, help="Enable verbose debug messages"
)
def main(debug):
=======
def main():
>>>>>>> f02c48b2
    """GPAS command line interface."""
    util.display_cli_version()
    util.configure_debug_logging(debug)


@main.command()
@click.option(
    "--host",
    type=click.Choice(util.DOMAINS.values()),
    default=None,
    help="API hostname (for development)",
)
def auth(
    *,
    host: str | None = None,
) -> None:
    """
    Authenticate with the GPAS platform.
    """
    host = lib.get_host(host)
<<<<<<< HEAD
    lib.authenticate(host=host)
=======
    click.echo(f"Authenticating with https://{host}")
    username = input("Enter your username: ")
    password = getpass(prompt="Enter your password: ")
    lib.authenticate(username=username, password=password, host=host)
>>>>>>> f02c48b2


@main.command()
def autocomplete() -> None:
    """Activate shell completion."""
    shell = environ.get("SHELL", "/bin/bash").split("/")[-1]
    single_use_command = f'eval "$(_GPAS_COMPLETE={shell}_source gpas)"'
    print(f"Run this command to enable autocompletion:\n    {single_use_command}")
    print(
        f"Add this to your ~/.{shell}rc file to enable this permanently:\n"
        f"    command -v gpas > /dev/null 2>&1 && {single_use_command}"
    )


@main.command()
@click.argument(
    "upload_csv", type=click.Path(exists=True, dir_okay=False, readable=True)
)
@click.option(
    "--threads",
    type=int,
    default=None,
    help="Number of alignment threads used during decontamination",
)
@click.option(
    "--save", is_flag=True, help="Retain decontaminated reads after upload completion"
)
@click.option("--dry-run", is_flag=True, help="Exit before uploading reads")
<<<<<<< HEAD
@click.option("--host", type=str, default=None, help="API hostname (for development)")
=======
@click.option(
    "--host",
    type=click.Choice(util.DOMAINS.values()),
    default=None,
    help="API hostname (for development)",
)
@click.option("--debug", is_flag=True, help="Enable verbose debug messages")
>>>>>>> f02c48b2
def upload(
    upload_csv: Path,
    *,
    # out_dir: Path = Path(),
    threads: int = 1,
    save: bool = False,
    dry_run: bool = False,
    host: str | None = None,
    debug: bool = False,
) -> None:
    """
    Validate, decontaminate and upload reads to the GPAS platform. Creates a mapping CSV
    file which can be used to download output files with original sample names.
    """
    # :arg out_dir: Path of directory in which to save mapping CSV
    host = lib.get_host(host)
    lib.upload(upload_csv, save=save, dry_run=dry_run, threads=threads, host=host)


@main.command()
@click.argument("samples", type=str)
@click.option(
    "--filenames",
    type=str,
    default="main_report.json",
    help="Comma-separated list of output filenames to download",
)
@click.option(
    "--inputs", is_flag=True, help="Also download decontaminated input FASTQ file(s)"
)
@click.option(
    "--out-dir", type=click.Path(file_okay=False), default=".", help="Output directory"
)
@click.option(
    "--rename/--no-rename",
    default=True,
    help="Rename downloaded files using sample names when given a mapping CSV",
)
<<<<<<< HEAD
@click.option("--host", type=str, default=None, help="API hostname (for development)")
=======
@click.option(
    "--host",
    type=click.Choice(util.DOMAINS.values()),
    default=None,
    help="API hostname (for development)",
)
@click.option("--debug", is_flag=True, help="Enable verbose debug messages")
>>>>>>> f02c48b2
def download(
    samples: str,
    *,
    filenames: str = "main_report.json",
    inputs: bool = False,
    out_dir: Path = Path(),
    rename: bool = True,
    host: str | None = None,
) -> None:
    """
    Download input and output files associated with sample IDs or a mapping CSV file
    created during upload.
    """
    host = lib.get_host(host)
    if util.validate_guids(util.parse_comma_separated_string(samples)):
        lib.download(
            samples=samples,
            filenames=filenames,
            inputs=inputs,
            out_dir=out_dir,
            host=host,
        )
    elif Path(samples).is_file():
        lib.download(
            mapping_csv=samples,
            filenames=filenames,
            inputs=inputs,
            out_dir=out_dir,
            rename=rename,
            host=host,
        )
    else:
        raise ValueError(
            f"{samples} is neither a valid mapping CSV path nor a comma-separated list of valid GUIDs"
        )


@main.command()
@click.argument("samples", type=str)
<<<<<<< HEAD
@click.option("--host", type=str, default=None, help="API hostname (for development)")
=======
@click.option(
    "--host",
    type=click.Choice(util.DOMAINS.values()),
    default=None,
    help="API hostname (for development)",
)
@click.option("--debug", is_flag=True, help="Enable verbose debug messages")
>>>>>>> f02c48b2
def query_raw(samples: str, *, host: str | None = None, debug: bool = False) -> None:
    """
    Fetch metadata for one or more SAMPLES in JSON format.
    SAMPLES should be command separated list of GUIDs or path to mapping CSV.
    """
    host = lib.get_host(host)
    if util.validate_guids(util.parse_comma_separated_string(samples)):
        result = lib.query(samples=samples, host=host)
    elif Path(samples).is_file():
        result = lib.query(mapping_csv=samples, host=host)
    else:
        raise ValueError(
            f"{samples} is neither a valid mapping CSV path nor a comma-separated list of valid GUIDs"
        )
    print(json_.dumps(result, indent=4))


@main.command()
@click.argument("samples", type=str)
@click.option("--json", is_flag=True, help="Output status in JSON format")
<<<<<<< HEAD
@click.option("--host", type=str, default=None, help="API hostname (for development)")
=======
@click.option(
    "--host",
    type=click.Choice(util.DOMAINS.values()),
    default=None,
    help="API hostname (for development)",
)
@click.option("--debug", is_flag=True, help="Enable verbose debug messages")
>>>>>>> f02c48b2
def query_status(
    samples: str, *, json: bool = False, host: str | None = None, debug: bool = False
) -> None:
    """
    Fetch processing status for one or more SAMPLES.
    SAMPLES should be command separated list of GUIDs or path to mapping CSV.
    """
    host = lib.get_host(host)
    if util.validate_guids(util.parse_comma_separated_string(samples)):
        result = lib.status(samples=samples, host=host)
    elif Path(samples).is_file():
        result = lib.status(mapping_csv=samples, host=host)
    else:
        raise ValueError(
            f"{samples} is neither a valid mapping CSV path nor a comma-separated list of valid GUIDs"
        )
    if json:
        print(json_.dumps(result, indent=4))
    else:
        for name, status in result.items():
            print(f"{name} \t{status}")


@main.command()
def download_index() -> None:
    """
    Download and cache host decontamination index.
    """
    lib.download_index()


@main.command()
@click.argument(
    "upload_csv", type=click.Path(exists=True, dir_okay=False, readable=True)
)
<<<<<<< HEAD
@click.option("--host", type=str, default=None, help="API hostname (for development)")
=======
@click.option(
    "--host",
    type=click.Choice(util.DOMAINS.values()),
    default=None,
    help="API hostname (for development)",
)
@click.option("--debug", is_flag=True, help="Enable verbose debug messages")
>>>>>>> f02c48b2
def validate(upload_csv: Path, *, host: str | None = None, debug: bool = False) -> None:
    """Validate a given upload CSV."""
    host = lib.get_host(host)
    lib.validate(upload_csv, host=host)


# In future this could be updated based on a file
defaults = {
    "country": None,
    "district": "",
    "subdivision": "",
    "instrument_platform": "illumina",
    "ont_read_suffix": ".fastq.gz",
    "illumina_read1_suffix": "_1.fastq.gz",
    "illumina_read2_suffix": "_2.fastq.gz",
    "max_batch_size": 50,
}


@main.command()
@click.argument(
    "samples-folder", type=click.Path(exists=True, file_okay=False), required=True
)
@click.option(
    "--output-csv",
    type=click.Path(dir_okay=False),
    default="upload.csv",
    help="Path to output CSV file",
    required=True,
)
@click.option("--batch-name", type=str, help="Batch name", required=True)
@click.option(
    "--collection-date",
    type=click.DateTime(formats=["%Y-%m-%d"]),
    default=str(date.today()),
    show_default=True,
    help="Collection date (YYYY-MM-DD)",
    required=True,
)
@click.option(
    "--country",
    type=str,
    help="3-letter Country Code",
    required=True,
    default=defaults["country"],
    show_default=True,
)
@click.option(
    "--instrument-platform",
    type=click.Choice(["illumina", "ont"]),
    default=defaults["instrument_platform"],
    help="Sequencing technology",
)
@click.option(
    "--subdivision",
    type=str,
    help="Subdivision",
    default=defaults["subdivision"],
    show_default=True,
)
@click.option(
    "--district",
    type=str,
    help="District",
    default=defaults["district"],
    show_default=True,
)
@click.option(
    "--ont_read_suffix",
    type=str,
    default=defaults["ont_read_suffix"],
    help="Read file ending for ONT fastq files",
    show_default=True,
)
@click.option(
    "--illumina_read1_suffix",
    type=str,
    default=defaults["illumina_read1_suffix"],
    help="Read file ending for Illumina read 1 files",
    show_default=True,
)
@click.option(
    "--illumina_read2_suffix",
    type=str,
    default=defaults["illumina_read2_suffix"],
    help="Read file ending for Illumina read 2 files",
    show_default=True,
)
@click.option("--max-batch-size", type=int, default=50, show_default=True)
def build_csv(
    samples_folder: Path,
    output_csv: Path,
    instrument_platform: str,
    batch_name: str,
    collection_date: datetime,
    country: str,
    subdivision: str = "",
    district: str = "",
    pipeline: str = "mycobacteria",
    host_organism: str = "homo sapiens",
    ont_read_suffix: str = ".fastq.gz",
    illumina_read1_suffix: str = "_1.fastq.gz",
    illumina_read2_suffix: str = "_2.fastq.gz",
    max_batch_size: int = 50,
):
    """
    Command to create upload csv from SAMPLES_FOLDER containing sample fastqs.\n
    Use max_batch_size to split into multiple separate upload csvs.\n
    Adjust the read_suffix parameters to match the file endings for your read files.
    """
    if len(country) != 3:
        raise ValueError(f"Country ({country}) should be 3 letter code")
    output_csv = Path(output_csv)
    samples_folder = Path(samples_folder)

    upload_data = UploadData(
        batch_name=batch_name,
        instrument_platform=instrument_platform,  # type: ignore
        collection_date=collection_date,
        country=country,
        subdivision=subdivision,
        district=district,
        specimen_organism=pipeline,  # type: ignore
        host_organism=host_organism,
        ont_read_suffix=ont_read_suffix,
        illumina_read1_suffix=illumina_read1_suffix,
        illumina_read2_suffix=illumina_read2_suffix,
        max_batch_size=max_batch_size,
    )

    build_upload_csv(
        samples_folder,
        output_csv,
        upload_data,
    )


if __name__ == "__main__":
    main(sys.argv[1:])<|MERGE_RESOLUTION|>--- conflicted
+++ resolved
@@ -1,10 +1,6 @@
 from datetime import datetime, date
 import json as json_
-<<<<<<< HEAD
-=======
-from getpass import getpass
 from os import environ
->>>>>>> f02c48b2
 from pathlib import Path
 import sys
 
@@ -16,15 +12,11 @@
 
 @click.group(name="GPAS", context_settings={"help_option_names": ["-h", "--help"]})
 @click.version_option()
-<<<<<<< HEAD
 @click.help_option("-h", "--help")
 @click.option(
     "--debug", is_flag=True, default=False, help="Enable verbose debug messages"
 )
 def main(debug):
-=======
-def main():
->>>>>>> f02c48b2
     """GPAS command line interface."""
     util.display_cli_version()
     util.configure_debug_logging(debug)
@@ -45,14 +37,7 @@
     Authenticate with the GPAS platform.
     """
     host = lib.get_host(host)
-<<<<<<< HEAD
     lib.authenticate(host=host)
-=======
-    click.echo(f"Authenticating with https://{host}")
-    username = input("Enter your username: ")
-    password = getpass(prompt="Enter your password: ")
-    lib.authenticate(username=username, password=password, host=host)
->>>>>>> f02c48b2
 
 
 @main.command()
@@ -81,17 +66,7 @@
     "--save", is_flag=True, help="Retain decontaminated reads after upload completion"
 )
 @click.option("--dry-run", is_flag=True, help="Exit before uploading reads")
-<<<<<<< HEAD
-@click.option("--host", type=str, default=None, help="API hostname (for development)")
-=======
-@click.option(
-    "--host",
-    type=click.Choice(util.DOMAINS.values()),
-    default=None,
-    help="API hostname (for development)",
-)
-@click.option("--debug", is_flag=True, help="Enable verbose debug messages")
->>>>>>> f02c48b2
+@click.option("--host", type=str, default=None, help="API hostname (for development)")
 def upload(
     upload_csv: Path,
     *,
@@ -130,17 +105,7 @@
     default=True,
     help="Rename downloaded files using sample names when given a mapping CSV",
 )
-<<<<<<< HEAD
-@click.option("--host", type=str, default=None, help="API hostname (for development)")
-=======
-@click.option(
-    "--host",
-    type=click.Choice(util.DOMAINS.values()),
-    default=None,
-    help="API hostname (for development)",
-)
-@click.option("--debug", is_flag=True, help="Enable verbose debug messages")
->>>>>>> f02c48b2
+@click.option("--host", type=str, default=None, help="API hostname (for development)")
 def download(
     samples: str,
     *,
@@ -180,17 +145,7 @@
 
 @main.command()
 @click.argument("samples", type=str)
-<<<<<<< HEAD
-@click.option("--host", type=str, default=None, help="API hostname (for development)")
-=======
-@click.option(
-    "--host",
-    type=click.Choice(util.DOMAINS.values()),
-    default=None,
-    help="API hostname (for development)",
-)
-@click.option("--debug", is_flag=True, help="Enable verbose debug messages")
->>>>>>> f02c48b2
+@click.option("--host", type=str, default=None, help="API hostname (for development)")
 def query_raw(samples: str, *, host: str | None = None, debug: bool = False) -> None:
     """
     Fetch metadata for one or more SAMPLES in JSON format.
@@ -211,17 +166,7 @@
 @main.command()
 @click.argument("samples", type=str)
 @click.option("--json", is_flag=True, help="Output status in JSON format")
-<<<<<<< HEAD
-@click.option("--host", type=str, default=None, help="API hostname (for development)")
-=======
-@click.option(
-    "--host",
-    type=click.Choice(util.DOMAINS.values()),
-    default=None,
-    help="API hostname (for development)",
-)
-@click.option("--debug", is_flag=True, help="Enable verbose debug messages")
->>>>>>> f02c48b2
+@click.option("--host", type=str, default=None, help="API hostname (for development)")
 def query_status(
     samples: str, *, json: bool = False, host: str | None = None, debug: bool = False
 ) -> None:
@@ -257,17 +202,7 @@
 @click.argument(
     "upload_csv", type=click.Path(exists=True, dir_okay=False, readable=True)
 )
-<<<<<<< HEAD
-@click.option("--host", type=str, default=None, help="API hostname (for development)")
-=======
-@click.option(
-    "--host",
-    type=click.Choice(util.DOMAINS.values()),
-    default=None,
-    help="API hostname (for development)",
-)
-@click.option("--debug", is_flag=True, help="Enable verbose debug messages")
->>>>>>> f02c48b2
+@click.option("--host", type=str, default=None, help="API hostname (for development)")
 def validate(upload_csv: Path, *, host: str | None = None, debug: bool = False) -> None:
     """Validate a given upload CSV."""
     host = lib.get_host(host)
