--- conflicted
+++ resolved
@@ -2,12 +2,8 @@
 
 ### Fixed
 
-<<<<<<< HEAD
 - [EV-2132](https://eit-oxford.atlassian.net/browse/EV-2132): update app link in upload completion message
-=======
 - [EV-2131](https://eit-oxford.atlassian.net/browse/EV-2131): cli uploading same file for both Illumina read files in a pair
-
->>>>>>> e7dd7c77
 
 ## 2.2.0-RC1 (2025-06-10)
 
