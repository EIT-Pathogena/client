Pathogena Client
Copyright (C) 2024  Oxford MMM

<<<<<<< HEAD
Permission is hereby granted, free of charge, to any person obtaining a copy of this software and associated
documentation files (the “Software”), to deal in the Software without restriction, including without limitation the
rights to use, copy, modify, merge, publish, distribute, sublicense, and/or sell copies of the Software, and to permit
persons to whom the Software is furnished to do so, subject to the following conditions:

The above copyright notice and this permission notice shall be included in all copies or substantial portions of the
Software.

THE SOFTWARE IS PROVIDED “AS IS”, WITHOUT WARRANTY OF ANY KIND, EXPRESS OR IMPLIED, INCLUDING BUT NOT LIMITED TO THE
WARRANTIES OF MERCHANTABILITY, FITNESS FOR A PARTICULAR PURPOSE AND NONINFRINGEMENT. IN NO EVENT SHALL THE AUTHORS OR
COPYRIGHT HOLDERS BE LIABLE FOR ANY CLAIM, DAMAGES OR OTHER LIABILITY, WHETHER IN AN ACTION OF CONTRACT, TORT OR
OTHERWISE, ARISING FROM, OUT OF OR IN CONNECTION WITH THE SOFTWARE OR THE USE OR OTHER DEALINGS IN THE SOFTWARE.
=======
This program is free software: you can redistribute it and/or modify
it under the terms of the GNU General Public License as published by
the Free Software Foundation, either version 3 of the License, or
(at your option) any later version.

This program is distributed in the hope that it will be useful,
but WITHOUT ANY WARRANTY; without even the implied warranty of
MERCHANTABILITY or FITNESS FOR A PARTICULAR PURPOSE.  See the
GNU General Public License for more details.

You should have received a copy of the GNU General Public License
along with this program.  If not, see <https://www.gnu.org/licenses/>.
>>>>>>> 6fd74e7a
<|MERGE_RESOLUTION|>--- conflicted
+++ resolved
@@ -1,20 +1,6 @@
 Pathogena Client
 Copyright (C) 2024  Oxford MMM
 
-<<<<<<< HEAD
-Permission is hereby granted, free of charge, to any person obtaining a copy of this software and associated
-documentation files (the “Software”), to deal in the Software without restriction, including without limitation the
-rights to use, copy, modify, merge, publish, distribute, sublicense, and/or sell copies of the Software, and to permit
-persons to whom the Software is furnished to do so, subject to the following conditions:
-
-The above copyright notice and this permission notice shall be included in all copies or substantial portions of the
-Software.
-
-THE SOFTWARE IS PROVIDED “AS IS”, WITHOUT WARRANTY OF ANY KIND, EXPRESS OR IMPLIED, INCLUDING BUT NOT LIMITED TO THE
-WARRANTIES OF MERCHANTABILITY, FITNESS FOR A PARTICULAR PURPOSE AND NONINFRINGEMENT. IN NO EVENT SHALL THE AUTHORS OR
-COPYRIGHT HOLDERS BE LIABLE FOR ANY CLAIM, DAMAGES OR OTHER LIABILITY, WHETHER IN AN ACTION OF CONTRACT, TORT OR
-OTHERWISE, ARISING FROM, OUT OF OR IN CONNECTION WITH THE SOFTWARE OR THE USE OR OTHER DEALINGS IN THE SOFTWARE.
-=======
 This program is free software: you can redistribute it and/or modify
 it under the terms of the GNU General Public License as published by
 the Free Software Foundation, either version 3 of the License, or
@@ -26,5 +12,4 @@
 GNU General Public License for more details.
 
 You should have received a copy of the GNU General Public License
-along with this program.  If not, see <https://www.gnu.org/licenses/>.
->>>>>>> 6fd74e7a
+along with this program.  If not, see <https://www.gnu.org/licenses/>.